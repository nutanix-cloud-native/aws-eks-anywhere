package executables

import (
	"context"
	_ "embed"
	"fmt"
	"io/ioutil"
	"os"
	"path"
	"path/filepath"

	"github.com/aws/eks-anywhere/pkg/cluster"
	"github.com/aws/eks-anywhere/pkg/clusterapi"
	"github.com/aws/eks-anywhere/pkg/constants"
	"github.com/aws/eks-anywhere/pkg/filewriter"
	"github.com/aws/eks-anywhere/pkg/providers"
	"github.com/aws/eks-anywhere/pkg/templater"
	"github.com/aws/eks-anywhere/pkg/types"
	"github.com/aws/eks-anywhere/release/api/v1alpha1"
)

const (
	clusterCtlPath                = "clusterctl"
	clusterctlConfigFile          = "clusterctl_tmp.yaml"
	capiPrefix                    = "/generated/overrides"
	etcdadmBootstrapProviderName  = "etcdadm-bootstrap"
	etcdadmControllerProviderName = "etcdadm-controller"
	kubeadmBootstrapProviderName  = "kubeadm"
)

//go:embed config/clusterctl.yaml
var clusterctlConfigTemplate string

type Clusterctl struct {
	Executable
	writer filewriter.FileWriter
}

type clusterctlConfiguration struct {
	coreVersion              string
	bootstrapVersion         string
	controlPlaneVersion      string
	configFile               string
	etcdadmBootstrapVersion  string
	etcdadmControllerVersion string
}

func NewClusterctl(executable Executable, writer filewriter.FileWriter) *Clusterctl {
	return &Clusterctl{
		Executable: executable,
		writer:     writer,
	}
}

func imageRepository(image v1alpha1.Image) string {
	return path.Dir(image.Image())
}

// This method will write the configuration files
// used by cluster api to install components.
// See: https://cluster-api.sigs.k8s.io/clusterctl/configuration.html
func buildOverridesLayer(clusterSpec *cluster.Spec, clusterName string, provider providers.Provider) error {
	bundle := clusterSpec.VersionsBundle

	// Adding cluster name to path temporarily following suggestion.
	//
	// This adds an implicit dependency between this method
	// and the writer passed to NewClusterctl
	// Ideally the writer implementation should be modified to
	// accept a path and file name and it should create the path in case it
	// does not exists.
	prefix := filepath.Join(clusterName, generatedDir, overridesDir)

	infraBundles := []types.InfrastructureBundle{
		{
			FolderName: filepath.Join("cert-manager", bundle.CertManager.Version),
			Manifests: []v1alpha1.Manifest{
				bundle.CertManager.Manifest,
			},
		},
		{
			FolderName: filepath.Join("bootstrap-kubeadm", bundle.Bootstrap.Version),
			Manifests: []v1alpha1.Manifest{
				bundle.Bootstrap.Components,
				bundle.Bootstrap.Metadata,
			},
		},
		{
			FolderName: filepath.Join("cluster-api", bundle.ClusterAPI.Version),
			Manifests: []v1alpha1.Manifest{
				bundle.ClusterAPI.Components,
				bundle.ClusterAPI.Metadata,
			},
		},
		{
			FolderName: filepath.Join("control-plane-kubeadm", bundle.ControlPlane.Version),
			Manifests: []v1alpha1.Manifest{
				bundle.ControlPlane.Components,
				bundle.ControlPlane.Metadata,
			},
		},
		{
			FolderName: filepath.Join("bootstrap-etcdadm-bootstrap", bundle.ExternalEtcdBootstrap.Version),
			Manifests: []v1alpha1.Manifest{
				bundle.ExternalEtcdBootstrap.Components,
				bundle.ExternalEtcdBootstrap.Metadata,
			},
		},
		{
			FolderName: filepath.Join("bootstrap-etcdadm-controller", bundle.ExternalEtcdController.Version),
			Manifests: []v1alpha1.Manifest{
				bundle.ExternalEtcdController.Components,
				bundle.ExternalEtcdController.Metadata,
			},
		},
	}

	infraBundles = append(infraBundles, *provider.GetInfrastructureBundle(clusterSpec))
	for _, infraBundle := range infraBundles {
		if err := writeInfrastructureBundle(clusterSpec, prefix, &infraBundle); err != nil {
			return err
		}
	}

	return nil
}

func writeInfrastructureBundle(clusterSpec *cluster.Spec, rootFolder string, bundle *types.InfrastructureBundle) error {
	if bundle == nil {
		return nil
	}

	infraFolder := filepath.Join(rootFolder, bundle.FolderName)
	if err := os.MkdirAll(infraFolder, os.ModePerm); err != nil {
		return err
	}
	for _, manifest := range bundle.Manifests {
		m, err := clusterSpec.LoadManifest(manifest)
		if err != nil {
			return fmt.Errorf("can't load infrastructure bundle for manifest %s: %v", manifest.URI, err)
		}

		if err := ioutil.WriteFile(filepath.Join(infraFolder, m.Filename), m.Content, 0o644); err != nil {
			return fmt.Errorf("generating file for infrastructure bundle %s: %v", m.Filename, err)
		}
	}

	return nil
}

func (c *Clusterctl) MoveManagement(ctx context.Context, from, to *types.Cluster) error {
	params := []string{"move", "--to-kubeconfig", to.KubeconfigFile, "--namespace", constants.EksaSystemNamespace}
	if from.KubeconfigFile != "" {
		params = append(params, "--kubeconfig", from.KubeconfigFile)
	}
	_, err := c.Execute(ctx, params...)
	if err != nil {
		return fmt.Errorf("failed moving management cluster: %v", err)
	}
	return err
}

func (c *Clusterctl) GetWorkloadKubeconfig(ctx context.Context, clusterName string, cluster *types.Cluster) ([]byte, error) {
	stdOut, err := c.Execute(
		ctx, "get", "kubeconfig", clusterName,
		"--kubeconfig", cluster.KubeconfigFile,
		"--namespace", constants.EksaSystemNamespace,
	)
	if err != nil {
		return nil, fmt.Errorf("executing get kubeconfig: %v", err)
	}
	return stdOut.Bytes(), nil
}

func (c *Clusterctl) InitInfrastructure(ctx context.Context, clusterSpec *cluster.Spec, cluster *types.Cluster, provider providers.Provider) error {
	if cluster == nil {
		return fmt.Errorf("invalid cluster (nil)")
	}
	if cluster.Name == "" {
		return fmt.Errorf("invalid cluster name '%s'", cluster.Name)
	}
	clusterctlConfig, err := c.buildConfig(clusterSpec, cluster.Name, provider)
	if err != nil {
		return err
	}

	params := []string{
		"init",
		"--core", clusterctlConfig.coreVersion,
		"--bootstrap", clusterctlConfig.bootstrapVersion,
		"--control-plane", clusterctlConfig.controlPlaneVersion,
		"--infrastructure", fmt.Sprintf("%s:%s", provider.Name(), provider.Version(clusterSpec)),
		"--config", clusterctlConfig.configFile,
		"--bootstrap", clusterctlConfig.etcdadmBootstrapVersion,
		"--bootstrap", clusterctlConfig.etcdadmControllerVersion,
	}

	if cluster.KubeconfigFile != "" {
		params = append(params, "--kubeconfig", cluster.KubeconfigFile)
	}

	envMap, err := provider.EnvMap(clusterSpec)
	if err != nil {
		return err
	}

	_, err = c.ExecuteWithEnv(ctx, envMap, params...)
	if err != nil {
		return fmt.Errorf("executing init: %v", err)
	}

	return nil
}

func (c *Clusterctl) buildConfig(clusterSpec *cluster.Spec, clusterName string, provider providers.Provider) (*clusterctlConfiguration, error) {
	t := templater.New(c.writer)
	bundle := clusterSpec.VersionsBundle

	path, err := os.Getwd()
	if err != nil {
		return nil, err
	}

<<<<<<< HEAD
	tinkerbellProvider := "false"
	if features.IsActive(features.TinkerbellProvider()) {
		tinkerbellProvider = "true"
	}

	nutanixProvider := "false"
	if features.IsActive(features.NutanixProvider()) {
		nutanixProvider = "true"
	}

=======
>>>>>>> 2efdf010
	data := map[string]string{
		"CertManagerInjectorRepository":                   imageRepository(bundle.CertManager.Cainjector),
		"CertManagerInjectorTag":                          bundle.CertManager.Cainjector.Tag(),
		"CertManagerControllerRepository":                 imageRepository(bundle.CertManager.Controller),
		"CertManagerControllerTag":                        bundle.CertManager.Controller.Tag(),
		"CertManagerWebhookRepository":                    imageRepository(bundle.CertManager.Webhook),
		"CertManagerWebhookTag":                           bundle.CertManager.Webhook.Tag(),
		"CertManagerVersion":                              bundle.CertManager.Version,
		"ClusterApiControllerRepository":                  imageRepository(bundle.ClusterAPI.Controller),
		"ClusterApiControllerTag":                         bundle.ClusterAPI.Controller.Tag(),
		"ClusterApiKubeRbacProxyRepository":               imageRepository(bundle.ClusterAPI.KubeProxy),
		"ClusterApiKubeRbacProxyTag":                      bundle.ClusterAPI.KubeProxy.Tag(),
		"KubeadmBootstrapControllerRepository":            imageRepository(bundle.Bootstrap.Controller),
		"KubeadmBootstrapControllerTag":                   bundle.Bootstrap.Controller.Tag(),
		"KubeadmBootstrapKubeRbacProxyRepository":         imageRepository(bundle.Bootstrap.KubeProxy),
		"KubeadmBootstrapKubeRbacProxyTag":                bundle.Bootstrap.KubeProxy.Tag(),
		"KubeadmControlPlaneControllerRepository":         imageRepository(bundle.ControlPlane.Controller),
		"KubeadmControlPlaneControllerTag":                bundle.ControlPlane.Controller.Tag(),
		"KubeadmControlPlaneKubeRbacProxyRepository":      imageRepository(bundle.ControlPlane.KubeProxy),
		"KubeadmControlPlaneKubeRbacProxyTag":             bundle.ControlPlane.KubeProxy.Tag(),
		"ClusterApiAwsControllerRepository":               imageRepository(bundle.Aws.Controller),
		"ClusterApiAwsControllerTag":                      bundle.Aws.Controller.Tag(),
		"ClusterApiAwsKubeRbacProxyRepository":            imageRepository(bundle.Aws.KubeProxy),
		"ClusterApiAwsKubeRbacProxyTag":                   bundle.Aws.KubeProxy.Tag(),
		"ClusterApiVSphereControllerRepository":           imageRepository(bundle.VSphere.ClusterAPIController),
		"ClusterApiVSphereControllerTag":                  bundle.VSphere.ClusterAPIController.Tag(),
		"ClusterApiNutanixControllerRepository":           imageRepository(bundle.Nutanix.ClusterAPIController),
		"ClusterApiNutanixControllerTag":                  bundle.Nutanix.ClusterAPIController.Tag(),
		"ClusterApiCloudStackManagerRepository":           imageRepository(bundle.CloudStack.ClusterAPIController),
		"ClusterApiCloudStackManagerTag":                  bundle.CloudStack.ClusterAPIController.Tag(),
		"ClusterApiVSphereKubeRbacProxyRepository":        imageRepository(bundle.VSphere.KubeProxy),
		"ClusterApiVSphereKubeRbacProxyTag":               bundle.VSphere.KubeProxy.Tag(),
		"DockerKubeRbacProxyRepository":                   imageRepository(bundle.Docker.KubeProxy),
		"DockerKubeRbacProxyTag":                          bundle.Docker.KubeProxy.Tag(),
		"DockerManagerRepository":                         imageRepository(bundle.Docker.Manager),
		"DockerManagerTag":                                bundle.Docker.Manager.Tag(),
		"EtcdadmBootstrapProviderRepository":              imageRepository(bundle.ExternalEtcdBootstrap.Controller),
		"EtcdadmBootstrapProviderTag":                     bundle.ExternalEtcdBootstrap.Controller.Tag(),
		"EtcdadmBootstrapProviderKubeRbacProxyRepository": imageRepository(bundle.ExternalEtcdBootstrap.KubeProxy),
		"EtcdadmBootstrapProviderKubeRbacProxyTag":        bundle.ExternalEtcdBootstrap.KubeProxy.Tag(),
		"EtcdadmControllerRepository":                     imageRepository(bundle.ExternalEtcdController.Controller),
		"EtcdadmControllerTag":                            bundle.ExternalEtcdController.Controller.Tag(),
		"EtcdadmControllerKubeRbacProxyRepository":        imageRepository(bundle.ExternalEtcdController.KubeProxy),
		"EtcdadmControllerKubeRbacProxyTag":               bundle.ExternalEtcdController.KubeProxy.Tag(),
		"DockerProviderVersion":                           bundle.Docker.Version,
		"VSphereProviderVersion":                          bundle.VSphere.Version,
		"NutanixProviderVersion":                          bundle.Nutanix.Version,
		"CloudStackProviderVersion":                       bundle.CloudStack.Version,
		"AwsProviderVersion":                              bundle.Aws.Version,
		"SnowProviderVersion":                             bundle.Snow.Version,
		"TinkerbellProviderVersion":                       "v0.1.0", // TODO - version should come from the bundle
<<<<<<< HEAD
		"IsActiveTinkerbellProvider":                      tinkerbellProvider,
		"IsActiveNutanixProvider":                         nutanixProvider,
=======
>>>>>>> 2efdf010
		"ClusterApiProviderVersion":                       bundle.ClusterAPI.Version,
		"KubeadmControlPlaneProviderVersion":              bundle.ControlPlane.Version,
		"KubeadmBootstrapProviderVersion":                 bundle.Bootstrap.Version,
		"EtcdadmBootstrapProviderVersion":                 bundle.ExternalEtcdBootstrap.Version,
		"EtcdadmControllerProviderVersion":                bundle.ExternalEtcdController.Version,
		"dir":                                             path + "/" + clusterName + capiPrefix,
	}

	filePath, err := t.WriteToFile(clusterctlConfigTemplate, data, clusterctlConfigFile)
	if err != nil {
		return nil, fmt.Errorf("generating configuration file for clusterctl: %v", err)
	}
	if err := buildOverridesLayer(clusterSpec, clusterName, provider); err != nil {
		return nil, err
	}

	return &clusterctlConfiguration{
		configFile:               filePath,
		bootstrapVersion:         fmt.Sprintf("%s:%s", kubeadmBootstrapProviderName, bundle.Bootstrap.Version),
		controlPlaneVersion:      fmt.Sprintf("kubeadm:%s", bundle.ControlPlane.Version),
		coreVersion:              fmt.Sprintf("cluster-api:%s", bundle.ClusterAPI.Version),
		etcdadmBootstrapVersion:  fmt.Sprintf("%s:%s", etcdadmBootstrapProviderName, bundle.ExternalEtcdBootstrap.Version),
		etcdadmControllerVersion: fmt.Sprintf("%s:%s", etcdadmControllerProviderName, bundle.ExternalEtcdController.Version),
	}, nil
}

var providerNamespaces = map[string]string{
	constants.VSphereProviderName:    constants.CapvSystemNamespace,
	constants.NutanixProviderName:    constants.CapxSystemNamespace,
	constants.DockerProviderName:     constants.CapdSystemNamespace,
	constants.CloudStackProviderName: constants.CapcSystemNamespace,
	constants.AWSProviderName:        constants.CapaSystemNamespace,
	constants.SnowProviderName:       constants.CapasSystemNamespace,
	etcdadmBootstrapProviderName:     constants.EtcdAdmBootstrapProviderSystemNamespace,
	etcdadmControllerProviderName:    constants.EtcdAdmControllerSystemNamespace,
	kubeadmBootstrapProviderName:     constants.CapiKubeadmBootstrapSystemNamespace,
}

func (c *Clusterctl) Upgrade(ctx context.Context, managementCluster *types.Cluster, provider providers.Provider, newSpec *cluster.Spec, changeDiff *clusterapi.CAPIChangeDiff) error {
	clusterctlConfig, err := c.buildConfig(newSpec, managementCluster.Name, provider)
	if err != nil {
		return err
	}

	upgradeCommand := []string{
		"upgrade", "apply",
		"--config", clusterctlConfig.configFile,
		"--kubeconfig", managementCluster.KubeconfigFile,
	}

	if changeDiff.ControlPlane != nil {
		upgradeCommand = append(upgradeCommand, "--control-plane", fmt.Sprintf("%s/kubeadm:%s", constants.CapiKubeadmControlPlaneSystemNamespace, changeDiff.ControlPlane.NewVersion))
	}

	if changeDiff.Core != nil {
		upgradeCommand = append(upgradeCommand, "--core", fmt.Sprintf("%s/cluster-api:%s", constants.CapiSystemNamespace, changeDiff.Core.NewVersion))
	}

	if changeDiff.InfrastructureProvider != nil {
		newInfraProvider := fmt.Sprintf("%s/%s:%s", providerNamespaces[changeDiff.InfrastructureProvider.ComponentName], changeDiff.InfrastructureProvider.ComponentName, changeDiff.InfrastructureProvider.NewVersion)
		upgradeCommand = append(upgradeCommand, "--infrastructure", newInfraProvider)
	}

	for _, bootstrapProvider := range changeDiff.BootstrapProviders {
		newBootstrapProvider := fmt.Sprintf("%s/%s:%s", providerNamespaces[bootstrapProvider.ComponentName], bootstrapProvider.ComponentName, bootstrapProvider.NewVersion)
		upgradeCommand = append(upgradeCommand, "--bootstrap", newBootstrapProvider)
	}

	providerEnvMap, err := provider.EnvMap(newSpec)
	if err != nil {
		return fmt.Errorf("failed generating provider env map for clusterctl upgrade: %v", err)
	}

	if _, err = c.ExecuteWithEnv(ctx, providerEnvMap, upgradeCommand...); err != nil {
		return fmt.Errorf("failed running upgrade apply with clusterctl: %v", err)
	}

	return nil
}

func (c *Clusterctl) InstallEtcdadmProviders(ctx context.Context, clusterSpec *cluster.Spec, cluster *types.Cluster, infraProvider providers.Provider, installProviders []string) error {
	if cluster == nil {
		return fmt.Errorf("invalid cluster (nil)")
	}
	if cluster.Name == "" {
		return fmt.Errorf("invalid cluster name '%s'", cluster.Name)
	}
	clusterctlConfig, err := c.buildConfig(clusterSpec, cluster.Name, infraProvider)
	if err != nil {
		return err
	}

	params := []string{
		"init",
		"--config", clusterctlConfig.configFile,
	}

	for _, provider := range installProviders {
		switch provider {
		case constants.EtcdAdmBootstrapProviderName:
			params = append(params, "--bootstrap", clusterctlConfig.etcdadmBootstrapVersion)
		case constants.EtcdadmControllerProviderName:
			params = append(params, "--bootstrap", clusterctlConfig.etcdadmControllerVersion)
		default:
			return fmt.Errorf("unrecognized capi provider %s", provider)
		}
	}

	if cluster.KubeconfigFile != "" {
		params = append(params, "--kubeconfig", cluster.KubeconfigFile)
	}

	envMap, err := infraProvider.EnvMap(clusterSpec)
	if err != nil {
		return err
	}

	_, err = c.ExecuteWithEnv(ctx, envMap, params...)
	if err != nil {
		return fmt.Errorf("executing init: %v", err)
	}

	return nil
}<|MERGE_RESOLUTION|>--- conflicted
+++ resolved
@@ -221,19 +221,6 @@
 		return nil, err
 	}
 
-<<<<<<< HEAD
-	tinkerbellProvider := "false"
-	if features.IsActive(features.TinkerbellProvider()) {
-		tinkerbellProvider = "true"
-	}
-
-	nutanixProvider := "false"
-	if features.IsActive(features.NutanixProvider()) {
-		nutanixProvider = "true"
-	}
-
-=======
->>>>>>> 2efdf010
 	data := map[string]string{
 		"CertManagerInjectorRepository":                   imageRepository(bundle.CertManager.Cainjector),
 		"CertManagerInjectorTag":                          bundle.CertManager.Cainjector.Tag(),
@@ -285,11 +272,6 @@
 		"AwsProviderVersion":                              bundle.Aws.Version,
 		"SnowProviderVersion":                             bundle.Snow.Version,
 		"TinkerbellProviderVersion":                       "v0.1.0", // TODO - version should come from the bundle
-<<<<<<< HEAD
-		"IsActiveTinkerbellProvider":                      tinkerbellProvider,
-		"IsActiveNutanixProvider":                         nutanixProvider,
-=======
->>>>>>> 2efdf010
 		"ClusterApiProviderVersion":                       bundle.ClusterAPI.Version,
 		"KubeadmControlPlaneProviderVersion":              bundle.ControlPlane.Version,
 		"KubeadmBootstrapProviderVersion":                 bundle.Bootstrap.Version,
