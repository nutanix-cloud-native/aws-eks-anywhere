package cluster

import (
	anywherev1 "github.com/aws/eks-anywhere/pkg/api/v1alpha1"
)

type Config struct {
<<<<<<< HEAD
	Cluster               *anywherev1.Cluster
	VSphereDatacenter     *anywherev1.VSphereDatacenterConfig
	DockerDatacenter      *anywherev1.DockerDatacenterConfig
	SnowDatacenter        *anywherev1.SnowDatacenterConfig
	NutanixDatacenter     *anywherev1.NutanixDatacenterConfig
	VSphereMachineConfigs map[string]*anywherev1.VSphereMachineConfig
	SnowMachineConfigs    map[string]*anywherev1.SnowMachineConfig
	NutanixMachineConfigs map[string]*anywherev1.NutanixMachineConfig
	OIDCConfigs           map[string]*anywherev1.OIDCConfig
	AWSIAMConfigs         map[string]*anywherev1.AWSIamConfig
	GitOpsConfig          *anywherev1.GitOpsConfig
	FluxConfig            *anywherev1.FluxConfig
=======
	Cluster                  *anywherev1.Cluster
	CloudStackDatacenter     *anywherev1.CloudStackDatacenterConfig
	VSphereDatacenter        *anywherev1.VSphereDatacenterConfig
	DockerDatacenter         *anywherev1.DockerDatacenterConfig
	SnowDatacenter           *anywherev1.SnowDatacenterConfig
	VSphereMachineConfigs    map[string]*anywherev1.VSphereMachineConfig
	CloudStackMachineConfigs map[string]*anywherev1.CloudStackMachineConfig
	SnowMachineConfigs       map[string]*anywherev1.SnowMachineConfig
	OIDCConfigs              map[string]*anywherev1.OIDCConfig
	AWSIAMConfigs            map[string]*anywherev1.AWSIamConfig
	GitOpsConfig             *anywherev1.GitOpsConfig
	FluxConfig               *anywherev1.FluxConfig
>>>>>>> 549d336f
}

func (c *Config) VsphereMachineConfig(name string) *anywherev1.VSphereMachineConfig {
	return c.VSphereMachineConfigs[name]
}

func (c *Config) CloudStackMachineConfig(name string) *anywherev1.CloudStackMachineConfig {
	return c.CloudStackMachineConfigs[name]
}

func (c *Config) SnowMachineConfig(name string) *anywherev1.SnowMachineConfig {
	return c.SnowMachineConfigs[name]
}

func (c *Config) NutanixMachineConfig(name string) *anywherev1.NutanixMachineConfig {
	return c.NutanixMachineConfigs[name]
}

func (c *Config) OIDCConfig(name string) *anywherev1.OIDCConfig {
	return c.OIDCConfigs[name]
}

func (c *Config) AWSIamConfig(name string) *anywherev1.AWSIamConfig {
	return c.AWSIAMConfigs[name]
}

func (c *Config) DeepCopy() *Config {
	c2 := &Config{
<<<<<<< HEAD
		Cluster:           c.Cluster.DeepCopy(),
		VSphereDatacenter: c.VSphereDatacenter.DeepCopy(),
		DockerDatacenter:  c.DockerDatacenter.DeepCopy(),
		GitOpsConfig:      c.GitOpsConfig.DeepCopy(),
		NutanixDatacenter: c.NutanixDatacenter.DeepCopy(),
		FluxConfig:        c.FluxConfig.DeepCopy(),
=======
		Cluster:              c.Cluster.DeepCopy(),
		CloudStackDatacenter: c.CloudStackDatacenter.DeepCopy(),
		VSphereDatacenter:    c.VSphereDatacenter.DeepCopy(),
		DockerDatacenter:     c.DockerDatacenter.DeepCopy(),
		GitOpsConfig:         c.GitOpsConfig.DeepCopy(),
		FluxConfig:           c.FluxConfig.DeepCopy(),
>>>>>>> 549d336f
	}

	if c.VSphereMachineConfigs != nil {
		c2.VSphereMachineConfigs = make(map[string]*anywherev1.VSphereMachineConfig, len(c.VSphereMachineConfigs))
	}

	for k, v := range c.VSphereMachineConfigs {
		c2.VSphereMachineConfigs[k] = v.DeepCopy()
	}

<<<<<<< HEAD
	if c.NutanixMachineConfigs != nil {
		c2.NutanixMachineConfigs = make(map[string]*anywherev1.NutanixMachineConfig, len(c.NutanixMachineConfigs))
	}
	for k, v := range c.NutanixMachineConfigs {
		c2.NutanixMachineConfigs[k] = v.DeepCopy()
=======
	if c.CloudStackMachineConfigs != nil {
		c2.CloudStackMachineConfigs = make(map[string]*anywherev1.CloudStackMachineConfig, len(c.CloudStackMachineConfigs))
	}
	for k, v := range c.CloudStackMachineConfigs {
		c2.CloudStackMachineConfigs[k] = v.DeepCopy()
>>>>>>> 549d336f
	}

	if c.OIDCConfigs != nil {
		c2.OIDCConfigs = make(map[string]*anywherev1.OIDCConfig, len(c.OIDCConfigs))
	}
	for k, v := range c.OIDCConfigs {
		c2.OIDCConfigs[k] = v.DeepCopy()
	}

	if c.AWSIAMConfigs != nil {
		c2.AWSIAMConfigs = make(map[string]*anywherev1.AWSIamConfig, len(c.AWSIAMConfigs))
	}
	for k, v := range c.AWSIAMConfigs {
		c2.AWSIAMConfigs[k] = v.DeepCopy()
	}

	return c2
}<|MERGE_RESOLUTION|>--- conflicted
+++ resolved
@@ -5,33 +5,20 @@
 )
 
 type Config struct {
-<<<<<<< HEAD
-	Cluster               *anywherev1.Cluster
-	VSphereDatacenter     *anywherev1.VSphereDatacenterConfig
-	DockerDatacenter      *anywherev1.DockerDatacenterConfig
-	SnowDatacenter        *anywherev1.SnowDatacenterConfig
-	NutanixDatacenter     *anywherev1.NutanixDatacenterConfig
-	VSphereMachineConfigs map[string]*anywherev1.VSphereMachineConfig
-	SnowMachineConfigs    map[string]*anywherev1.SnowMachineConfig
-	NutanixMachineConfigs map[string]*anywherev1.NutanixMachineConfig
-	OIDCConfigs           map[string]*anywherev1.OIDCConfig
-	AWSIAMConfigs         map[string]*anywherev1.AWSIamConfig
-	GitOpsConfig          *anywherev1.GitOpsConfig
-	FluxConfig            *anywherev1.FluxConfig
-=======
 	Cluster                  *anywherev1.Cluster
 	CloudStackDatacenter     *anywherev1.CloudStackDatacenterConfig
 	VSphereDatacenter        *anywherev1.VSphereDatacenterConfig
 	DockerDatacenter         *anywherev1.DockerDatacenterConfig
 	SnowDatacenter           *anywherev1.SnowDatacenterConfig
+	NutanixDatacenter        *anywherev1.NutanixDatacenterConfig
 	VSphereMachineConfigs    map[string]*anywherev1.VSphereMachineConfig
 	CloudStackMachineConfigs map[string]*anywherev1.CloudStackMachineConfig
 	SnowMachineConfigs       map[string]*anywherev1.SnowMachineConfig
+	NutanixMachineConfigs    map[string]*anywherev1.NutanixMachineConfig
 	OIDCConfigs              map[string]*anywherev1.OIDCConfig
 	AWSIAMConfigs            map[string]*anywherev1.AWSIamConfig
 	GitOpsConfig             *anywherev1.GitOpsConfig
 	FluxConfig               *anywherev1.FluxConfig
->>>>>>> 549d336f
 }
 
 func (c *Config) VsphereMachineConfig(name string) *anywherev1.VSphereMachineConfig {
@@ -60,21 +47,13 @@
 
 func (c *Config) DeepCopy() *Config {
 	c2 := &Config{
-<<<<<<< HEAD
-		Cluster:           c.Cluster.DeepCopy(),
-		VSphereDatacenter: c.VSphereDatacenter.DeepCopy(),
-		DockerDatacenter:  c.DockerDatacenter.DeepCopy(),
-		GitOpsConfig:      c.GitOpsConfig.DeepCopy(),
-		NutanixDatacenter: c.NutanixDatacenter.DeepCopy(),
-		FluxConfig:        c.FluxConfig.DeepCopy(),
-=======
 		Cluster:              c.Cluster.DeepCopy(),
 		CloudStackDatacenter: c.CloudStackDatacenter.DeepCopy(),
 		VSphereDatacenter:    c.VSphereDatacenter.DeepCopy(),
 		DockerDatacenter:     c.DockerDatacenter.DeepCopy(),
 		GitOpsConfig:         c.GitOpsConfig.DeepCopy(),
 		FluxConfig:           c.FluxConfig.DeepCopy(),
->>>>>>> 549d336f
+		NutanixDatacenter:    c.NutanixDatacenter.DeepCopy(),
 	}
 
 	if c.VSphereMachineConfigs != nil {
@@ -85,19 +64,18 @@
 		c2.VSphereMachineConfigs[k] = v.DeepCopy()
 	}
 
-<<<<<<< HEAD
 	if c.NutanixMachineConfigs != nil {
 		c2.NutanixMachineConfigs = make(map[string]*anywherev1.NutanixMachineConfig, len(c.NutanixMachineConfigs))
 	}
 	for k, v := range c.NutanixMachineConfigs {
 		c2.NutanixMachineConfigs[k] = v.DeepCopy()
-=======
+	}
+
 	if c.CloudStackMachineConfigs != nil {
 		c2.CloudStackMachineConfigs = make(map[string]*anywherev1.CloudStackMachineConfig, len(c.CloudStackMachineConfigs))
 	}
 	for k, v := range c.CloudStackMachineConfigs {
 		c2.CloudStackMachineConfigs[k] = v.DeepCopy()
->>>>>>> 549d336f
 	}
 
 	if c.OIDCConfigs != nil {
